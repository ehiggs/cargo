[package]
name = "cargo"
version = "0.17.0"
authors = ["Yehuda Katz <wycats@gmail.com>",
           "Carl Lerche <me@carllerche.com>",
           "Alex Crichton <alex@alexcrichton.com>"]
license = "MIT/Apache-2.0"
homepage = "https://crates.io"
repository = "https://github.com/rust-lang/cargo"
documentation = "http://doc.crates.io/cargo"
description = """
Cargo, a package manager for Rust.
"""

[lib]
name = "cargo"
path = "src/cargo/lib.rs"

[dependencies]
crates-io = { path = "src/crates-io", version = "0.6" }
crossbeam = "0.2"
curl = "0.4"
docopt = "0.6"
env_logger = "0.3"
filetime = "0.1"
flate2 = "0.2"
fs2 = "0.3"
git2 = "0.6"
git2-curl = "0.7"
glob = "0.2"
<<<<<<< HEAD
handlebars = "0.20"
kernel32-sys = "0.2"
=======
>>>>>>> 46bba437
libc = "0.2"
libgit2-sys = "0.6"
log = "0.3"
num_cpus = "1.0"
regex = "0.1"
rustc-serialize = "0.3"
semver = "0.5.0"
shell-escape = "0.1"
tar = { version = "0.4", default-features = false }
tempdir = "0.3"
term = "0.4.4"
toml = "0.2"
url = "1.1"

[target.'cfg(unix)'.dependencies]
openssl = "0.9"

[target.'cfg(windows)'.dependencies]
advapi32-sys = "0.2"
kernel32-sys = "0.2"
miow = "0.1"
psapi-sys = "0.1"
winapi = "0.2"

[dev-dependencies]
hamcrest = "0.1"
bufstream = "0.1"
filetime = "0.1"
cargotest = { path = "tests/cargotest" }

[[bin]]
name = "cargo"
test = false
doc = false<|MERGE_RESOLUTION|>--- conflicted
+++ resolved
@@ -28,11 +28,8 @@
 git2 = "0.6"
 git2-curl = "0.7"
 glob = "0.2"
-<<<<<<< HEAD
 handlebars = "0.20"
 kernel32-sys = "0.2"
-=======
->>>>>>> 46bba437
 libc = "0.2"
 libgit2-sys = "0.6"
 log = "0.3"
