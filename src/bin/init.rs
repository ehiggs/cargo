use std::env;

use cargo::ops;
use cargo::util::{CliResult, Config};

#[derive(RustcDecodable)]
pub struct Options {
    flag_verbose: u32,
    flag_quiet: Option<bool>,
    flag_color: Option<String>,
    flag_bin: bool,
    flag_lib: bool,
    arg_path: Option<String>,
    flag_name: Option<String>,
    flag_template: Option<String>,
    flag_template_repo: Option<String>,
    flag_vcs: Option<ops::VersionControl>,
    flag_frozen: bool,
    flag_locked: bool,
}

pub const USAGE: &'static str = "
Create a new cargo package in current directory

Usage:
    cargo init [options] [<path>]
    cargo init -h | --help

Options:
    -h, --help          Print this message
    --vcs VCS           Initialize a new repository for the given version
                        control system (git or hg) or do not initialize any version
                        control at all (none) overriding a global configuration.
    --bin               Use a binary (application) template
    --lib               Use a library template
    --name NAME         Set the resulting package name
<<<<<<< HEAD
    --template <template>  Use a specified template
    --template-repo <repository>  Use a specified template repository
    -v, --verbose ...   Use verbose output
=======
    -v, --verbose ...   Use verbose output (-vv very verbose/build.rs output)
>>>>>>> ddb5c328
    -q, --quiet         No output printed to stdout
    --color WHEN        Coloring: auto, always, never
    --frozen            Require Cargo.lock and cache are up to date
    --locked            Require Cargo.lock is up to date
";

pub fn execute(options: Options, config: &Config) -> CliResult<Option<()>> {
    debug!("executing; cmd=cargo-init; args={:?}", env::args().collect::<Vec<_>>());
    config.configure(options.flag_verbose,
                     options.flag_quiet,
                     &options.flag_color,
                     options.flag_frozen,
                     options.flag_locked)?;

    let Options { 
        flag_bin, flag_lib, 
        arg_path, flag_name, 
        flag_vcs, 
        flag_template, flag_template_repo, 
        .. 
    } = options;

    let tmp = &arg_path.unwrap_or(format!("."));
    let opts = ops::NewOptions::new(flag_vcs,
                                     flag_bin,
                                     flag_lib,
                                     tmp,
                                     flag_name.as_ref().map(|s| s.as_ref()),
                                     flag_template.as_ref().map(|s| s.as_ref()),
                                     flag_template_repo.as_ref().map(|s| s.as_ref()));

    let opts_lib = opts.lib;
    ops::init(opts, config)?;

    config.shell().status("Created", format!("{} project",
                                             if opts_lib { "library" }
                                             else {"binary (application)"}))?;

    Ok(None)
}
<|MERGE_RESOLUTION|>--- conflicted
+++ resolved
@@ -34,13 +34,9 @@
     --bin               Use a binary (application) template
     --lib               Use a library template
     --name NAME         Set the resulting package name
-<<<<<<< HEAD
     --template <template>  Use a specified template
     --template-repo <repository>  Use a specified template repository
-    -v, --verbose ...   Use verbose output
-=======
     -v, --verbose ...   Use verbose output (-vv very verbose/build.rs output)
->>>>>>> ddb5c328
     -q, --quiet         No output printed to stdout
     --color WHEN        Coloring: auto, always, never
     --frozen            Require Cargo.lock and cache are up to date
